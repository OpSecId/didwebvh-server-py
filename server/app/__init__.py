--- conflicted
+++ resolved
@@ -5,13 +5,8 @@
 from fastapi.responses import JSONResponse
 from fastapi.middleware.cors import CORSMiddleware
 from fastapi.staticfiles import StaticFiles
-<<<<<<< HEAD
-from app.routers import admin, identifiers, resources, explorer
-
-=======
-from app.routers import policies, identifiers, resources, explorer, tails
+from app.routers import admin, identifiers, resources, explorer, tails
 import logging
->>>>>>> 9d4cae7c
 from config import settings
 
 logger = logging.getLogger(__name__)
