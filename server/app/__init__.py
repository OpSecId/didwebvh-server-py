--- conflicted
+++ resolved
@@ -1,16 +1,9 @@
-<<<<<<< HEAD
 from fastapi import FastAPI, APIRouter, Response
 from fastapi.responses import JSONResponse
 from fastapi.middleware.cors import CORSMiddleware
 from app.routers import identifiers, resources
 from app.contexts import AttestedResourceCtx
 import json
-=======
-from fastapi import APIRouter, FastAPI
-from fastapi.responses import JSONResponse
-
-from app.routers import identifiers
->>>>>>> 8207993f
 from config import settings
 
 app = FastAPI(title=settings.PROJECT_TITLE, version=settings.PROJECT_VERSION)
@@ -33,6 +26,7 @@
 
 @api_router.get("/attested-resource/v1", tags=["Context"], include_in_schema=False)
 async def get_attested_resource_ctx():
+    """Attested Resource Context."""
     ctx = json.dumps(AttestedResourceCtx, indent=2)
     return Response(ctx, media_type="application/ld+json")
 
