--- conflicted
+++ resolved
@@ -11,16 +11,11 @@
     def model_dump(self, **kwargs) -> Dict[str, Any]:
         """Dump the model to a dictionary."""
         return super().model_dump(by_alias=True, exclude_none=True, **kwargs)
-<<<<<<< HEAD
-    
-class DataIntegrityProofOptions(BaseModel):
-=======
 
 
-class DataIntegrityProof(BaseModel):
-    """DataIntegrityProof model."""
+class DataIntegrityProofOptions(BaseModel):
+    """DataIntegrityProofOptions model."""
 
->>>>>>> 8207993f
     type: str = Field("DataIntegrityProof")
     cryptosuite: str = Field("eddsa-jcs-2022")
     proofPurpose: str = Field("assertionMethod")
@@ -42,15 +37,12 @@
     @field_validator("proofPurpose")
     @classmethod
     def validate_proof_purpose(cls, value):
-<<<<<<< HEAD
-        assert value in ["authentication", "assertionMethod"]
-=======
         """Validate the proofPurpose field."""
         assert value in ["assertionMethod", "authentication"]
->>>>>>> 8207993f
         return value
 
 class DataIntegrityProof(DataIntegrityProofOptions):
+    """DataIntegrityProof model."""
     proofValue: str = Field()
     verificationMethod: str = Field()
     domain: str = Field(None)
