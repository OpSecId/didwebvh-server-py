--- conflicted
+++ resolved
@@ -18,7 +18,6 @@
     logEntry: InitialLogEntry = Field()
 
 
-<<<<<<< HEAD
 class ResourceUploadDocument(BaseModel):
     proof: dict = Field()
 
@@ -45,7 +44,6 @@
             ]
         }
     }
-=======
 class UpdateLogEntry(BaseModel):
     logEntry: LogEntry = Field()
     witnessProof: List[DataIntegrityProof] = Field(None)
@@ -69,5 +67,4 @@
 
 # class DeactivateLogEntry(BaseModel):
 #     logEntry: LogEntry = Field()
-#     witnessProof: WitnessSignature = Field()
->>>>>>> 945e891a
+#     witnessProof: WitnessSignature = Field()