"""Pydantic models for the web schemas."""

from typing import Any, Dict, List

from pydantic import BaseModel, Field
<<<<<<< HEAD
from .did_document import SecuredDidDocument
from .resource import AttestedResource
from .did_log import InitialLogEntry, LogEntry, WitnessSignature
from .di_proof import DataIntegrityProof
from config import settings
=======

from .di_proof import DataIntegrityProof
from .did_document import SecuredDidDocument
from .did_log import InitialLogEntry, LogEntry
>>>>>>> 8207993f


class BaseModel(BaseModel):
    """Base model for all models in the application."""

    def model_dump(self, **kwargs) -> Dict[str, Any]:
        """Dump the model to a dictionary."""
        return super().model_dump(by_alias=True, exclude_none=True, **kwargs)


class RegisterDID(BaseModel):
    """RegisterDID model."""

    didDocument: SecuredDidDocument = Field()


class RegisterInitialLogEntry(BaseModel):
    """RegisterInitialLogEntry model."""

    logEntry: InitialLogEntry = Field()
    

class UpdateLogEntry(BaseModel):
    """UpdateLogEntry model."""

    logEntry: LogEntry = Field()
    witnessProof: List[DataIntegrityProof] = Field(None)

class DeactivateLogEntry(BaseModel):
    logEntry: LogEntry = Field()
    witnessProof: WitnessSignature = Field()

class ResourceUploadDocument(BaseModel):
    context: List[str] = Field(alias="@context")
    type: List[str] = Field()
    id: str = Field()
    resourceContent: dict = Field()
    resourceMetadata: dict = Field()
    relatedResource: List[dict] = Field(None)
    proof: dict = Field()

class ResourceOptions(BaseModel):
    resourceId: str = Field(None)
    resourceName: str = Field(None)
    resourceType: str = Field(None)
    resourceCollectionId: str = Field(None)

class ResourceTemplate(BaseModel):
    resourceContent: dict = Field()
    options: ResourceOptions = Field()

class ResourceUpload(BaseModel):
    attestedResource: AttestedResource = Field()
    options: ResourceOptions = Field()<|MERGE_RESOLUTION|>--- conflicted
+++ resolved
@@ -3,18 +3,11 @@
 from typing import Any, Dict, List
 
 from pydantic import BaseModel, Field
-<<<<<<< HEAD
 from .did_document import SecuredDidDocument
 from .resource import AttestedResource
 from .did_log import InitialLogEntry, LogEntry, WitnessSignature
 from .di_proof import DataIntegrityProof
 from config import settings
-=======
-
-from .di_proof import DataIntegrityProof
-from .did_document import SecuredDidDocument
-from .did_log import InitialLogEntry, LogEntry
->>>>>>> 8207993f
 
 
 class BaseModel(BaseModel):
@@ -44,10 +37,12 @@
     witnessProof: List[DataIntegrityProof] = Field(None)
 
 class DeactivateLogEntry(BaseModel):
+    """DeactivateLogEntry model."""
     logEntry: LogEntry = Field()
     witnessProof: WitnessSignature = Field()
 
 class ResourceUploadDocument(BaseModel):
+    """ResourceUploadDocument model."""
     context: List[str] = Field(alias="@context")
     type: List[str] = Field()
     id: str = Field()
@@ -57,15 +52,18 @@
     proof: dict = Field()
 
 class ResourceOptions(BaseModel):
+    """ResourceOptions model."""
     resourceId: str = Field(None)
     resourceName: str = Field(None)
     resourceType: str = Field(None)
     resourceCollectionId: str = Field(None)
 
 class ResourceTemplate(BaseModel):
+    """ResourceTemplate model."""
     resourceContent: dict = Field()
     options: ResourceOptions = Field()
 
 class ResourceUpload(BaseModel):
+    """ResourceUpload model."""
     attestedResource: AttestedResource = Field()
     options: ResourceOptions = Field()